"""This module implements the Sequential Least SQuares Programming optimization
algorithm (SLSQP), orginally developed by Dieter Kraft.

See http://www.netlib.org/toms/733

"""

__all__ = ['approx_jacobian','fmin_slsqp']

from scipy.optimize._slsqp import slsqp
from numpy import zeros, array, linalg, append, asfarray, concatenate, finfo, \
                  sqrt, vstack, exp, inf, where, isinf, atleast_1d
<<<<<<< HEAD
from optimize import wrap_function
=======
from optimize import approx_fprime, wrap_function, Result
>>>>>>> b4806174

__docformat__ = "restructuredtext en"

_epsilon = sqrt(finfo(float).eps)

def approx_jacobian(x,func,epsilon,*args):
    """
    Approximate the Jacobian matrix of a callable function.

    Parameters
    ----------
    x : array_like
        The state vector at which to compute the Jacobian matrix.
    func : callable f(x,*args)
        The vector-valued function.
    epsilon : float
        The perturbation used to determine the partial derivatives.
    args : sequence
        Additional arguments passed to func.

    Returns
    -------
    An array of dimensions ``(lenf, lenx)`` where ``lenf`` is the length
    of the outputs of `func`, and ``lenx`` is the number of elements in
    `x`.

    Notes
    -----
    The approximation is done using forward differences.

    """
    x0 = asfarray(x)
    f0 = atleast_1d(func(*((x0,)+args)))
    jac = zeros([len(x0),len(f0)])
    dx = zeros(len(x0))
    for i in range(len(x0)):
        dx[i] = epsilon
        jac[i] = (func(*((x0+dx,)+args)) - f0)/epsilon
        dx[i] = 0.0
    return jac.transpose()


def fmin_slsqp( func, x0 , eqcons=[], f_eqcons=None, ieqcons=[], f_ieqcons=None,
                bounds = [], fprime = None, fprime_eqcons=None,
                fprime_ieqcons=None, args = (), iter = 100, acc = 1.0E-6,
                iprint = 1, disp = None, full_output = 0, epsilon = _epsilon ):
    """
    Minimize a function using Sequential Least SQuares Programming

    Python interface function for the SLSQP Optimization subroutine
    originally implemented by Dieter Kraft.

    Parameters
    ----------
    func : callable f(x,*args)
        Objective function.
    x0 : 1-D ndarray of float
        Initial guess for the independent variable(s).
    eqcons : list
        A list of functions of length n such that
        eqcons[j](x,*args) == 0.0 in a successfully optimized
        problem.
    f_eqcons : callable f(x,*args)
        Returns a 1-D array in which each element must equal 0.0 in a
        successfully optimized problem.  If f_eqcons is specified,
        eqcons is ignored.
    ieqcons : list
        A list of functions of length n such that
        ieqcons[j](x,*args) >= 0.0 in a successfully optimized
        problem.
    f_ieqcons : callable f(x,*args)
        Returns a 1-D ndarray in which each element must be greater or
        equal to 0.0 in a successfully optimized problem.  If
        f_ieqcons is specified, ieqcons is ignored.
    bounds : list
        A list of tuples specifying the lower and upper bound
        for each independent variable [(xl0, xu0),(xl1, xu1),...]
    fprime : callable `f(x,*args)`
        A function that evaluates the partial derivatives of func.
    fprime_eqcons : callable `f(x,*args)`
        A function of the form `f(x, *args)` that returns the m by n
        array of equality constraint normals.  If not provided,
        the normals will be approximated. The array returned by
        fprime_eqcons should be sized as ( len(eqcons), len(x0) ).
    fprime_ieqcons : callable `f(x,*args)`
        A function of the form `f(x, *args)` that returns the m by n
        array of inequality constraint normals.  If not provided,
        the normals will be approximated. The array returned by
        fprime_ieqcons should be sized as ( len(ieqcons), len(x0) ).
    args : sequence
        Additional arguments passed to func and fprime.
    iter : int
        The maximum number of iterations.
    acc : float
        Requested accuracy.
    iprint : int
        The verbosity of fmin_slsqp :

        * iprint <= 0 : Silent operation
        * iprint == 1 : Print summary upon completion (default)
        * iprint >= 2 : Print status of each iterate and summary
    disp : int
        Over-rides the iprint interface (preferred).
    full_output : bool
        If False, return only the minimizer of func (default).
        Otherwise, output final objective function and summary
        information.
    epsilon : float
        The step size for finite-difference derivative estimates.

    Returns
    -------
    out : ndarray of float
        The final minimizer of func.
    fx : ndarray of float, if full_output is true
        The final value of the objective function.
    its : int, if full_output is true
        The number of iterations.
    imode : int, if full_output is true
        The exit mode from the optimizer (see below).
    smode : string, if full_output is true
        Message describing the exit mode from the optimizer.

    See also
    --------
    minimize: Interface to minimization algorithms for multivariate
        functions. See the 'SLSQP' `method` in particular.

    Notes
    -----
    Exit modes are defined as follows ::

        -1 : Gradient evaluation required (g & a)
         0 : Optimization terminated successfully.
         1 : Function evaluation required (f & c)
         2 : More equality constraints than independent variables
         3 : More than 3*n iterations in LSQ subproblem
         4 : Inequality constraints incompatible
         5 : Singular matrix E in LSQ subproblem
         6 : Singular matrix C in LSQ subproblem
         7 : Rank-deficient equality constraint subproblem HFTI
         8 : Positive directional derivative for linesearch
         9 : Iteration limit exceeded

    Examples
    --------
    Examples are given :ref:`in the tutorial <tutorial-sqlsp>`.

    """
    if disp is not None:
        iprint = disp
    opts = {'maxiter': iter,
            'ftol'   : acc,
            'iprint' : iprint,
            'disp'   : iprint != 0,
            'eps'    : epsilon}

    # Build the constraints as a tuple of dictionaries
    cons = ()
    # 1. constraints of the 1st kind (eqcons, ieqcons); no jacobian; take
    #    the same extra arguments as the objective function.
    cons += tuple({'type': 'eq', 'fun' : c, 'args': args} for c in eqcons)
    cons += tuple({'type': 'ineq', 'fun' : c, 'args': args} for c in ieqcons)
    # 2. constraints of the 2nd kind (f_eqcons, f_ieqcons) and their jacobian
    #    (fprime_eqcons, fprime_ieqcons); also take the same extra arguments
    #    as the objective function.
    if f_eqcons:
        cons += ({'type': 'eq', 'fun': f_eqcons, 'jac': fprime_eqcons,
                  'args': args}, )
    if f_ieqcons:
        cons += ({'type': 'ineq', 'fun': f_ieqcons, 'jac': fprime_ieqcons,
                  'args': args}, )

    res = _minimize_slsqp(func, x0, args, jac=fprime, bounds=bounds,
                          constraints=cons, options=opts)
    if full_output:
        return res['x'], res['fun'], res['nit'], res['status'], res['message']
    else:
        return res['x']

def _minimize_slsqp(func, x0, args=(), jac=None, bounds=None,
                    constraints=(), options=None):
    """
    Minimize a scalar function of one or more variables using Sequential
    Least SQuares Programming (SLSQP).

    Options for the SLSQP algorithm are:
        eps : float
            Step size used for numerical approximation of the jacobian.
        disp : bool
            Set to True to print convergence messages. If False,
            `verbosity` is ignored and set to 0.
        maxiter : int
            Maximum number of iterations.

    This function is called by the `minimize` function with
    `method=SLSQP`. It is not supposed to be called directly.
    """
    fprime = jac
    if options is None:
        options = {}
    # retrieve useful options
    iter    = options.get('maxiter', 100)
    acc     = options.get('ftol', 1.0E-6)
    iprint  = options.get('iprint', 1)
    disp    = options.get('disp', False)
    epsilon = options.get('eps', _epsilon)

    if not disp:
        iprint = 0

    # Constraints are triaged per type into a dictionnary of tuples
    if isinstance(constraints, dict):
        constraints = (constraints, )

    cons = {'eq': (), 'ineq': ()}
    for ic, con in enumerate(constraints):
        # check type
        try:
            ctype = con['type'].lower()
        except KeyError:
            raise KeyError('Constraint %d has no type defined.' % ic)
        except TypeError:
            raise TypeError('Constraints must be defined using a '
                            'dictionary.')
        except AttributeError:
            raise TypeError("Constraint's type must be a string.")
        else:
            if ctype not in ['eq', 'ineq']:
                raise ValueError("Unknown constraint type '%s'." % con['type'])

        # check function
        if 'fun' not in con:
            raise ValueError('Constraint %d has no function defined.' % ic)

        # check jacobian
        cjac = con.get('jac')
        if cjac is None:
            # approximate jacobian function
            def cjac(x, *args):
                return approx_jacobian(x, con['fun'], epsilon, *args)

        # update constraints' dictionary
        cons[ctype] += ({'fun' : con['fun'],
                         'jac' : cjac,
                         'args': con.get('args', ())}, )


    exit_modes = { -1 : "Gradient evaluation required (g & a)",
                    0 : "Optimization terminated successfully.",
                    1 : "Function evaluation required (f & c)",
                    2 : "More equality constraints than independent variables",
                    3 : "More than 3*n iterations in LSQ subproblem",
                    4 : "Inequality constraints incompatible",
                    5 : "Singular matrix E in LSQ subproblem",
                    6 : "Singular matrix C in LSQ subproblem",
                    7 : "Rank-deficient equality constraint subproblem HFTI",
                    8 : "Positive directional derivative for linesearch",
                    9 : "Iteration limit exceeded" }


    # Wrap func
    feval, func = wrap_function(func, args)

    # Wrap fprime, if provided, or approx_jacobian if not
    if fprime:
        geval, fprime = wrap_function(fprime, args)
    else:
        geval, fprime = wrap_function(approx_jacobian, (func, epsilon))

    # Transform x0 into an array.
    x = asfarray(x0).flatten()


    # Set the parameters that SLSQP will need
    # meq, mieq: number of equality and inequality constraints
    meq = sum(map(len, [atleast_1d(c['fun'](x, *c['args'])) for c in cons['eq']]))
    mieq = sum(map(len, [atleast_1d(c['fun'](x, *c['args'])) for c in cons['ineq']]))
    # m = The total number of constraints
    m = meq + mieq
    # la = The number of constraints, or 1 if there are no constraints
    la = array([1,m]).max()
    # n = The number of independent variables
    n = len(x)

    # Define the workspaces for SLSQP
    n1 = n+1
    mineq = m - meq + n1 + n1
    len_w = (3*n1+m)*(n1+1)+(n1-meq+1)*(mineq+2) + 2*mineq+(n1+mineq)*(n1-meq) \
            + 2*meq + n1 +(n+1)*n/2 + 2*m + 3*n + 3*n1 + 1
    len_jw = mineq
    w = zeros(len_w)
    jw = zeros(len_jw)

    # Decompose bounds into xl and xu
    bnds = array(bounds)
    if not bnds.any():
        xl, xu = array([-1.0E12]*n), array([1.0E12]*n)
    elif bnds.shape[0] != n:
        raise IndexError('SLSQP Error: the length of bounds is not '
                         'compatible with that of x0.')
    else:
        bnderr = where(bnds[:, 0] > bnds[:, 1])[0]
        if bnderr.any():
            raise ValueError('SLSQP Error: lb > ub in bounds %s.' %
                             ', '.join(str(b) for b in bnderr))
        xl, xu = bnds[:, 0], bnds[:, 1]

        # filter -inf and inf values
        infbnd = isinf(bnds)
        xl[infbnd[:, 0]] = -1.0E12
        xu[infbnd[:, 1]] = 1.0E12

    # Initialize the iteration counter and the mode value
    mode = array(0,int)
    acc = array(acc,float)
    majiter = array(iter,int)
    majiter_prev = 0

    # Print the header if iprint >= 2
    if iprint >= 2:
        print "%5s %5s %16s %16s" % ("NIT","FC","OBJFUN","GNORM")

    while 1:

        if mode == 0 or mode == 1: # objective and constraint evaluation requird

            # Compute objective function
            fx = func(x)
            # Compute the constraints
            if cons['eq']:
                c_eq  = concatenate([atleast_1d(con['fun'](x, *con['args']))
                                     for con in cons['eq']])
            else:
                c_eq = zeros(0)
            if cons['ineq']:
                c_ieq = concatenate([atleast_1d(con['fun'](x, *con['args']))
                                     for con in cons['ineq']])
            else:
                c_ieq = zeros(0)

            # Now combine c_eq and c_ieq into a single matrix
            c = concatenate((c_eq, c_ieq))

        if mode == 0 or mode == -1: # gradient evaluation required

            # Compute the derivatives of the objective function
            # For some reason SLSQP wants g dimensioned to n+1
            g = append(fprime(x),0.0)

            # Compute the normals of the constraints
            if cons['eq']:
                a_eq = vstack([con['jac'](x, *con['args'])
                               for con in cons['eq']])
            else: # no equality constraint
                a_eq = zeros((meq, n))

            if cons['ineq']:
                a_ieq = vstack([con['jac'](x, *con['args'])
                                for con in cons['ineq']])
            else: # no inequality constraint
                a_ieq = zeros((mieq, n))

            # Now combine a_eq and a_ieq into a single a matrix
            if m == 0: # no constraints
                a = zeros((la, n))
            else:
                a = vstack((a_eq, a_ieq))
            a = concatenate((a,zeros([la,1])),1)

        # Call SLSQP
        slsqp(m, meq, x, xl, xu, fx, c, g, a, acc, majiter, mode, w, jw)

        # Print the status of the current iterate if iprint > 2 and the
        # major iteration has incremented
        if iprint >= 2 and majiter > majiter_prev:
            print "%5i %5i % 16.6E % 16.6E" % (majiter,feval[0],
                                               fx,linalg.norm(g))

        # If exit mode is not -1 or 1, slsqp has completed
        if abs(mode) != 1:
            break

        majiter_prev = int(majiter)

    # Optimization loop complete.  Print status if requested
    if iprint >= 1:
        print exit_modes[int(mode)] + "    (Exit mode " + str(mode) + ')'
        print "            Current function value:", fx
        print "            Iterations:", majiter
        print "            Function evaluations:", feval[0]
        print "            Gradient evaluations:", geval[0]

    return Result(x=x, fun=fx, jac=g, nit=int(majiter), nfev=feval[0],
                  njev=geval[0], status=int(mode),
                  message=exit_modes[int(mode)], success=(mode == 0))

if __name__ == '__main__':

    # objective function
    def fun(x, r=[4, 2, 4, 2, 1]):
        """ Objective function """
        return exp(x[0]) * (r[0] * x[0]**2 + r[1] * x[1]**2 +
                            r[2] * x[0] * x[1] + r[3] * x[1] +
                            r[4])

    # bounds
    bnds = array([[-inf]*2, [inf]*2]).T
    bnds[:, 0] = [0.1, 0.2]

    # constraints
    def feqcon(x, b=1):
        """ Equality constraint """
        return array([x[0]**2 + x[1] - b])

    def jeqcon(x, b=1):
        """ Jacobian of equality constraint """
        return array([[2*x[0], 1]])

    def fieqcon(x, c=10):
        """ Inequality constraint """
        return array([x[0] * x[1] + c])

    def jieqcon(x, c=10):
        """ Jacobian of Inequality constraint """
        return array([[1, 1]])

    # constraints dictionaries
    cons=({'type': 'eq', 'fun' : feqcon, 'jac' : jeqcon, 'args': (1, )},
          {'type': 'ineq', 'fun' : fieqcon, 'jac' : jieqcon, 'args': (10,)})

    # Bounds constraint problem
    print ' Bounds constraints '.center(72, '-')
    print ' * fmin_slsqp'
    x, f = fmin_slsqp(fun, array([-1, 1]), bounds=bnds, disp=1,
                      full_output=True)[:2]
    print ' * fmin_slsqp'
    x, info = _minimize_slsqp(fun, array([-1, 1]), bounds=bnds,
                              options={'disp': True},
                              full_output=True)

    # Equality and inequality constraints problem
    print ' Equality and inequality constraints '.center(72, '-')
    print ' * fmin_slsqp'
    x, f = fmin_slsqp(fun, array([-1, 1]),
                      f_eqcons=feqcon, fprime_eqcons=jeqcon,
                      f_ieqcons=fieqcon, fprime_ieqcons=jieqcon,
                      disp=1, full_output=True)[:2]
    print ' * _minimize_slsqp'
    x, info = _minimize_slsqp(fun, array([-1, 1]),
                              constraints=cons,
                              options={'disp': True},
                              full_output=True)<|MERGE_RESOLUTION|>--- conflicted
+++ resolved
@@ -10,11 +10,7 @@
 from scipy.optimize._slsqp import slsqp
 from numpy import zeros, array, linalg, append, asfarray, concatenate, finfo, \
                   sqrt, vstack, exp, inf, where, isinf, atleast_1d
-<<<<<<< HEAD
-from optimize import wrap_function
-=======
-from optimize import approx_fprime, wrap_function, Result
->>>>>>> b4806174
+from optimize import wrap_function, Result
 
 __docformat__ = "restructuredtext en"
 
